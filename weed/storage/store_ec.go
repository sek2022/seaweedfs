package storage

import (
	"context"
	"fmt"
<<<<<<< HEAD
	"github.com/seaweedfs/seaweedfs/weed/util"
=======
>>>>>>> 700b9530
	"io"
	"os"
	"slices"
	"sync"
	"time"

	"github.com/seaweedfs/seaweedfs/weed/pb"
<<<<<<< HEAD
	"golang.org/x/exp/slices"
=======
>>>>>>> 700b9530

	"github.com/klauspost/reedsolomon"

	"github.com/seaweedfs/seaweedfs/weed/glog"
	"github.com/seaweedfs/seaweedfs/weed/operation"
	"github.com/seaweedfs/seaweedfs/weed/pb/master_pb"
	"github.com/seaweedfs/seaweedfs/weed/pb/volume_server_pb"
	"github.com/seaweedfs/seaweedfs/weed/stats"
	"github.com/seaweedfs/seaweedfs/weed/storage/erasure_coding"
	"github.com/seaweedfs/seaweedfs/weed/storage/needle"
	"github.com/seaweedfs/seaweedfs/weed/storage/types"
)

func (s *Store) CollectErasureCodingHeartbeat() *master_pb.Heartbeat {
	var ecShardMessages []*master_pb.VolumeEcShardInformationMessage
	collectionEcShardSize := make(map[string]int64)
	for _, location := range s.Locations {
		location.ecVolumesLock.RLock()
		for _, ecShards := range location.ecVolumes {
			ecShardMessages = append(ecShardMessages, ecShards.ToVolumeEcShardInformationMessage()...)

			for _, ecShard := range ecShards.Shards {
				collectionEcShardSize[ecShards.Collection] += ecShard.Size()
			}
		}
		location.ecVolumesLock.RUnlock()
	}

	for col, size := range collectionEcShardSize {
		stats.VolumeServerDiskSizeGauge.WithLabelValues(col, "ec").Set(float64(size))
	}

	return &master_pb.Heartbeat{
		EcShards:      ecShardMessages,
		HasNoEcShards: len(ecShardMessages) == 0,
	}

}

func (s *Store) MountEcShards(collection string, vid needle.VolumeId, shardId erasure_coding.ShardId) error {
	for _, location := range s.Locations {
		if ecVolume, err := location.LoadEcShard(collection, vid, shardId); err == nil {
			glog.V(0).Infof("MountEcShards %d.%d", vid, shardId)

			var shardBits erasure_coding.ShardBits

			s.NewEcShardsChan <- master_pb.VolumeEcShardInformationMessage{
				Id:          uint32(vid),
				Collection:  collection,
				EcIndexBits: uint32(shardBits.AddShardId(shardId)),
				DiskType:    string(location.DiskType),
				ExpireAtSec: ecVolume.ExpireAtSec,
			}
			return nil
		} else if err == os.ErrNotExist {
			continue
		} else {
			return fmt.Errorf("%s load ec shard %d.%d: %v", location.Directory, vid, shardId, err)
		}
	}

	return fmt.Errorf("MountEcShards %d.%d not found on disk", vid, shardId)
}

func (s *Store) UnmountEcShards(vid needle.VolumeId, shardId erasure_coding.ShardId) error {

	ecShard, found := s.findEcShard(vid, shardId)
	if !found {
		return nil
	}

	var shardBits erasure_coding.ShardBits
	message := master_pb.VolumeEcShardInformationMessage{
		Id:          uint32(vid),
		Collection:  ecShard.Collection,
		EcIndexBits: uint32(shardBits.AddShardId(shardId)),
		DiskType:    string(ecShard.DiskType),
	}

	for _, location := range s.Locations {
		if deleted := location.UnloadEcShard(vid, shardId); deleted {
			glog.V(0).Infof("UnmountEcShards %d.%d", vid, shardId)
			s.DeletedEcShardsChan <- message
			return nil
		}
	}

	return fmt.Errorf("UnmountEcShards %d.%d not found on disk", vid, shardId)
}

func (s *Store) findEcShard(vid needle.VolumeId, shardId erasure_coding.ShardId) (*erasure_coding.EcVolumeShard, bool) {
	for _, location := range s.Locations {
		if v, found := location.FindEcShard(vid, shardId); found {
			return v, found
		}
	}
	return nil, false
}

func (s *Store) FindEcVolume(vid needle.VolumeId) (*erasure_coding.EcVolume, bool) {
	for _, location := range s.Locations {
		if s, found := location.FindEcVolume(vid); found {
			return s, true
		}
	}
	return nil, false
}

// shardFiles is a list of shard files, which is used to return the shard locations
func (s *Store) CollectEcShards(vid needle.VolumeId, shardFileNames []string) (ecVolume *erasure_coding.EcVolume, found bool) {
	for _, location := range s.Locations {
		if s, foundShards := location.CollectEcShards(vid, shardFileNames); foundShards {
			ecVolume = s
			found = true
		}
	}
	return
}

func (s *Store) DestroyEcVolume(vid needle.VolumeId) {
	for _, location := range s.Locations {
		location.DestroyEcVolume(vid)
	}
}

func (s *Store) ReadEcShardNeedle(vid needle.VolumeId, n *needle.Needle, onReadSizeFn func(size types.Size)) (int, error) {
	return s.ReadEcShardNeedleWithReadOption(vid, n, nil, onReadSizeFn)
}

func (s *Store) ReadEcShardNeedleWithReadOption(vid needle.VolumeId, n *needle.Needle, readOption *ReadOption, onReadSizeFn func(size types.Size)) (int, error) {

	for _, location := range s.Locations {
		if localEcVolume, found := location.FindEcVolume(vid); found {
			offset, size, intervals, err := localEcVolume.LocateEcShardNeedle(n.Id, localEcVolume.Version)
			if err != nil {
				return 0, fmt.Errorf("locate in local ec volume: %v", err)
			}
			if size.IsDeleted() {
				return 0, ErrorDeleted
			}

			if onReadSizeFn != nil {
				onReadSizeFn(size)
			}

			var readPart = false
			if readOption != nil {
				readPart = readOption.ReadPart
			}
			totalHeaderSize := int64(0)
			totalHeaderSize += types.NeedleHeaderSize
			if localEcVolume.Version == needle.Version3 || localEcVolume.Version == needle.Version2 {
				totalHeaderSize += types.DataSizeSize
			}

			if err = s.cachedLookupEcShardLocations(localEcVolume); err != nil {
				return 0, fmt.Errorf("failed to locate shard via master grpc %s: %v", s.MasterAddress, err)
			}

			if readPart {
				//read header
				headIntervals := adjustIntervalsHeadAndTailForRange(intervals, 0, totalHeaderSize)
				if d, _, e := s.readOneEcShardInterval(n.Id, localEcVolume, headIntervals[0]); e != nil {
					return 0, fmt.Errorf("range read header error:%v", e)
				} else {
					n.Header = d
					n.ParseNeedleHeader(n.Header)
					n.DataSize = util.BytesToUint32(n.Header[types.NeedleHeaderSize : types.NeedleHeaderSize+4])
				}

				tailOffset := totalHeaderSize + int64(n.DataSize)
				tailSize := int64(n.Size) + types.NeedleHeaderSize - tailOffset
				tailIntervals := adjustIntervalsHeadAndTailForRange(intervals, tailOffset, tailSize)
				if d, _, e := s.readOneEcShardInterval(n.Id, localEcVolume, tailIntervals[0]); e != nil {
					return 0, fmt.Errorf("range read tail error:%v", e)
				} else {
					n.Tail = d
					switch localEcVolume.Version {
					case needle.Version2, needle.Version3:
						_, err = n.ReadNeedleDataVersion2NonData(n.Tail)
					}
					if err != nil && err != io.EOF {
						return 0, fmt.Errorf("range read tail error:%v", err)
					}
				}
				if n.IsCompressed() { //压缩的数据不支持部分读取
					readPart = false
					readOption.ReadPart = false
					glog.V(0).Infof("vid:nid %d, needle:%v ... is compressed data, don't support range read", vid, n)
				}
			}
			adjustedIntervals := intervals
			if readPart && readOption != nil {
				// 计算实际需要读取的范围
				readStart := int64(0)
				readSize := int64(size)
				readStart = readOption.Offset
				if readOption.Size > 0 {
					readSize = readOption.Size
				}

				// 验证读取范围的有效性
				if readStart < 0 {
					return 0, fmt.Errorf("invalid range: negative offset")
				}
				if readStart >= int64(size) {
					return 0, io.EOF
				}
				if readStart+readSize > int64(size) {
					readSize = int64(size) - readStart
				}
				if readSize <= 0 {
					return 0, fmt.Errorf("invalid range: non-positive size")
				}
				// 调整区间以匹配读取范围
				adjustedIntervals = adjustIntervalsForRange(intervals, readStart, readSize, localEcVolume)
			}

			if len(adjustedIntervals) > 1 {
				glog.V(3).Infof("ReadEcShardNeedle needle id %s intervals:%+v", n.String(), adjustedIntervals)
			}

			bytes, isDeleted, err := s.readEcShardIntervals(vid, n, localEcVolume, adjustedIntervals)

			//glog.V(3).Infof("read ec volume %d offset %d size %d intervals:%+v adjustedIntervals:%+v", vid, offset.ToActualOffset(), size, intervals, adjustedIntervals)
			if err != nil {
				return 0, fmt.Errorf("ReadEcShardIntervals: %v", err)
			}
			if isDeleted {
				return 0, ErrorDeleted
			}

			if readPart {
				// 直接设置needle的数据，因为我们已经读取了正确的部分
				n.Data = bytes
				//n.DataSize = uint32(size)
				//n.Size = size
				//glog.V(3).Infof("bytes:%v", bytes)
			} else {
				err = n.ReadBytes(bytes, offset.ToActualOffset(), size, localEcVolume.Version)
			}
			if err != nil {
				return 0, fmt.Errorf("readbytes: %v", err)
			}

			return len(bytes), nil
		}
	}
	return 0, fmt.Errorf("ec shard %d not found", vid)
}

// adjustIntervalsForRange 根据读取范围调整区间
func adjustIntervalsForRange(intervals []erasure_coding.Interval, offset, size int64, ecVolume *erasure_coding.EcVolume) []erasure_coding.Interval {
	var adjusted []erasure_coding.Interval

	totalHeaderSize := int64(0)
	totalHeaderSize += types.NeedleHeaderSize
	if ecVolume.Version == needle.Version3 {
		totalHeaderSize += needle.NeedleChecksumSize
	}
	//
	noRemoveHeaderSize := totalHeaderSize
	var currentOffset int64 = 0
	remainingSize := size

	for _, interval := range intervals {
		intervalSize := int64(interval.Size)

		// 跳过目标范围之前的区间
		if currentOffset+intervalSize <= offset {
			currentOffset += intervalSize
			continue
		}

		// 如果已经读取完所需大小，退出
		if remainingSize <= 0 {
			break
		}

		newInterval := interval

		// 计算这个区间内实际要读取的数据
		var intervalReadStart int64 = 0
		var intervalReadSize = intervalSize

		// 如果这个区间包含起始偏移量
		if currentOffset < offset {
			intervalReadStart = offset - currentOffset
			intervalReadSize = intervalSize - intervalReadStart
		}
		//interval需要跳过header读取
		if noRemoveHeaderSize > 0 {
			intervalReadStart = intervalReadStart + noRemoveHeaderSize

			if intervalReadStart > intervalSize { //越界处理
				intervalReadStart = intervalSize
			}
			intervalReadSize = intervalSize - intervalReadStart
			if intervalReadSize < noRemoveHeaderSize { //剩余的数据不够header，到下个interval跳过剩余header
				noRemoveHeaderSize = noRemoveHeaderSize - intervalReadSize
				glog.V(0).Infof("------remove header need multi interval, noRemoveHeaderSize:%d", noRemoveHeaderSize)
			} else {
				noRemoveHeaderSize = 0
			}
		}

		// 如果这个区间的数据超出了所需大小
		if remainingSize < intervalReadSize {
			intervalReadSize = remainingSize
		}

		if intervalReadSize > 0 {
			newInterval.InnerBlockOffset += intervalReadStart
			newInterval.Size = types.Size(intervalReadSize)
			adjusted = append(adjusted, newInterval)
		}

		currentOffset += intervalSize
		remainingSize -= intervalReadSize
	}

	return adjusted
}

func adjustIntervalsHeadAndTailForRange(intervals []erasure_coding.Interval, offset, size int64) []erasure_coding.Interval {
	var adjusted []erasure_coding.Interval

	var currentOffset int64 = 0
	remainingSize := size

	for _, interval := range intervals {
		intervalSize := int64(interval.Size)

		// 跳过目标范围之前的区间
		if currentOffset+intervalSize <= offset {
			currentOffset += intervalSize
			continue
		}

		// 如果已经读取完所需大小，退出
		if remainingSize <= 0 {
			break
		}

		newInterval := interval

		// 计算这个区间内实际要读取的数据
		var intervalReadStart int64 = 0
		var intervalReadSize = intervalSize

		// 如果这个区间包含起始偏移量
		if currentOffset < offset {
			intervalReadStart = offset - currentOffset
			intervalReadSize = intervalSize - intervalReadStart
		}

		// 如果这个区间的数据超出了所需大小
		if remainingSize < intervalReadSize {
			intervalReadSize = remainingSize
		}

		if intervalReadSize > 0 {
			newInterval.InnerBlockOffset += intervalReadStart
			newInterval.Size = types.Size(intervalReadSize)
			adjusted = append(adjusted, newInterval)
		}

		currentOffset += intervalSize
		remainingSize -= intervalReadSize
	}

	return adjusted
}

func (s *Store) readEcShardIntervals(vid needle.VolumeId, n *needle.Needle, ecVolume *erasure_coding.EcVolume, adjustedIntervals []erasure_coding.Interval) (data []byte, is_deleted bool, err error) {

	//if err = s.cachedLookupEcShardLocations(ecVolume); err != nil {
	//	return nil, false, fmt.Errorf("failed to locate shard via master grpc %s: %v", s.MasterAddress, err)
	//}

	for i, interval := range adjustedIntervals {
		if d, isDeleted, e := s.readOneEcShardInterval(n.Id, ecVolume, interval); e != nil {
			return nil, isDeleted, e
		} else {
			if isDeleted {
				is_deleted = true
			}
			if i == 0 {
				data = d
			} else {
				data = append(data, d...)
			}
		}
	}
	return
}

func (s *Store) readOneEcShardInterval(needleId types.NeedleId, ecVolume *erasure_coding.EcVolume, interval erasure_coding.Interval) (data []byte, is_deleted bool, err error) {
	shardId, actualOffset := interval.ToShardIdAndOffset(erasure_coding.ErasureCodingLargeBlockSize, erasure_coding.ErasureCodingSmallBlockSize)

	data = make([]byte, interval.Size)

	//t1 := time.Now().UnixMilli()
	if shard, found := ecVolume.FindEcVolumeShard(shardId); found {
<<<<<<< HEAD
		shard.DataFileAccessLock.RLock()
		defer shard.DataFileAccessLock.RUnlock()
		//t2 := time.Now().UnixMilli()
		if _, err = shard.ReadAt(data, actualOffset); err != nil {
			glog.V(0).Infof("read local ec shard %d.%d offset %d: %v", ecVolume.VolumeId, shardId, actualOffset, err)
			return
=======
		var readSize int
		if readSize, err = shard.ReadAt(data, actualOffset); err != nil {
			if readSize != int(interval.Size) {
				glog.V(0).Infof("read local ec shard %d.%d offset %d: %v", ecVolume.VolumeId, shardId, actualOffset, err)
				return
			}
>>>>>>> 700b9530
		}
		//t3 := time.Now().UnixMilli()
		//glog.V(0).Infof("read local ec shard and add cache %d.%d offset %d, total time: %d, read time: %d, data:%d", ecVolume.VolumeId, shardId, actualOffset, t3-t1, t3-t2, len(data))
	} else {
		ecVolume.ShardLocationsLock.RLock()
		sourceDataNodes, hasShardIdLocation := ecVolume.ShardLocations[shardId]
		ecVolume.ShardLocationsLock.RUnlock()

		// try reading directly
		if hasShardIdLocation {
			//fmt.Println("-----not found needleId", needleId, ",volume:", ecVolume.VolumeId, ",shardId:", shardId, ",interval:", interval.BlockIndex, ",sourceDataNodes:", sourceDataNodes)
			_, is_deleted, err = s.readRemoteEcShardInterval(sourceDataNodes, needleId, ecVolume.VolumeId, shardId, data, actualOffset)
			//t2 := time.Now().UnixMilli()
			//glog.V(0).Infof("read Remote ec shard %d.%d offset %d, time: %d, size:%d", ecVolume.VolumeId, shardId, actualOffset, t2-t1, interval.Size)

			if err == nil {
				return
			}
			glog.V(0).Infof("clearing ec shard %d.%d locations: %v", ecVolume.VolumeId, shardId, err)
		}

		// try reading by recovering from other shards
		_, is_deleted, err = s.recoverOneRemoteEcShardInterval(needleId, ecVolume, shardId, data, actualOffset)
		if err == nil {
			return
		}
		glog.V(0).Infof("recover ec shard %d.%d : %v", ecVolume.VolumeId, shardId, err)
	}
	return
}

func forgetShardId(ecVolume *erasure_coding.EcVolume, shardId erasure_coding.ShardId) {
	// failed to access the source data nodes, clear it up
	ecVolume.ShardLocationsLock.Lock()
	delete(ecVolume.ShardLocations, shardId)
	ecVolume.ShardLocationsLock.Unlock()
}

func (s *Store) cachedLookupEcShardLocations(ecVolume *erasure_coding.EcVolume) (err error) {

	shardCount := len(ecVolume.ShardLocations)
	if shardCount < erasure_coding.DataShardsCount &&
		ecVolume.ShardLocationsRefreshTime.Add(11*time.Second).After(time.Now()) ||
		shardCount == erasure_coding.TotalShardsCount &&
			ecVolume.ShardLocationsRefreshTime.Add(37*time.Minute).After(time.Now()) ||
		shardCount >= erasure_coding.DataShardsCount &&
			ecVolume.ShardLocationsRefreshTime.Add(7*time.Minute).After(time.Now()) {
		// still fresh
		return nil
	}

	glog.V(3).Infof("lookup and cache ec volume %d locations", ecVolume.VolumeId)

	err = operation.WithMasterServerClient(false, s.MasterAddress, s.grpcDialOption, func(masterClient master_pb.SeaweedClient) error {
		req := &master_pb.LookupEcVolumeRequest{
			VolumeId: uint32(ecVolume.VolumeId),
		}
		resp, err := masterClient.LookupEcVolume(context.Background(), req)
		if err != nil {
			return fmt.Errorf("lookup ec volume %d: %v", ecVolume.VolumeId, err)
		}
		if len(resp.ShardIdLocations) < erasure_coding.DataShardsCount {
			return fmt.Errorf("only %d shards found but %d required", len(resp.ShardIdLocations), erasure_coding.DataShardsCount)
		}

		ecVolume.ShardLocationsLock.Lock()
		for _, shardIdLocations := range resp.ShardIdLocations {
			shardId := erasure_coding.ShardId(shardIdLocations.ShardId)
			delete(ecVolume.ShardLocations, shardId)
			for _, loc := range shardIdLocations.Locations {
				ecVolume.ShardLocations[shardId] = append(ecVolume.ShardLocations[shardId], pb.NewServerAddressFromLocation(loc))
			}
		}
		ecVolume.ShardLocationsRefreshTime = time.Now()
		ecVolume.ShardLocationsLock.Unlock()

		return nil
	})
	return
}

func (s *Store) readRemoteEcShardInterval(sourceDataNodes []pb.ServerAddress, needleId types.NeedleId, vid needle.VolumeId, shardId erasure_coding.ShardId, buf []byte, offset int64) (n int, is_deleted bool, err error) {

	if len(sourceDataNodes) == 0 {
		return 0, false, fmt.Errorf("failed to find ec shard %d.%d", vid, shardId)
	}

	for _, sourceDataNode := range sourceDataNodes {
		glog.V(3).Infof("read remote ec shard %d.%d from %s", vid, shardId, sourceDataNode)
		n, is_deleted, err = s.doReadRemoteEcShardInterval(sourceDataNode, needleId, vid, shardId, buf, offset)
		if err == nil {
			return
		}
		glog.V(1).Infof("read remote ec shard %d.%d from %s: %v", vid, shardId, sourceDataNode, err)
	}

	return
}

func (s *Store) doReadRemoteEcShardInterval(sourceDataNode pb.ServerAddress, needleId types.NeedleId, vid needle.VolumeId, shardId erasure_coding.ShardId, buf []byte, offset int64) (n int, is_deleted bool, err error) {

	err = operation.WithVolumeServerClient(false, sourceDataNode, s.grpcDialOption, func(client volume_server_pb.VolumeServerClient) error {

		// copy data slice
		shardReadClient, err := client.VolumeEcShardRead(context.Background(), &volume_server_pb.VolumeEcShardReadRequest{
			VolumeId: uint32(vid),
			ShardId:  uint32(shardId),
			Offset:   offset,
			Size:     int64(len(buf)),
			FileKey:  uint64(needleId),
		})
		if err != nil {
			return fmt.Errorf("failed to start reading ec shard %d.%d from %s: %v", vid, shardId, sourceDataNode, err)
		}

		for {
			resp, receiveErr := shardReadClient.Recv()
			if receiveErr == io.EOF {
				break
			}
			if receiveErr != nil {
				return fmt.Errorf("receiving ec shard %d.%d from %s: %v", vid, shardId, sourceDataNode, receiveErr)
			}
			if resp.IsDeleted {
				is_deleted = true
			}
			copy(buf[n:n+len(resp.Data)], resp.Data)
			n += len(resp.Data)
		}

		return nil
	})
	if err != nil {
		return 0, is_deleted, fmt.Errorf("read ec shard %d.%d from %s: %v", vid, shardId, sourceDataNode, err)
	}

	return
}

func (s *Store) recoverOneRemoteEcShardInterval(needleId types.NeedleId, ecVolume *erasure_coding.EcVolume, shardIdToRecover erasure_coding.ShardId, buf []byte, offset int64) (n int, is_deleted bool, err error) {
	glog.V(3).Infof("recover ec shard %d.%d from other locations", ecVolume.VolumeId, shardIdToRecover)

	enc, err := reedsolomon.New(erasure_coding.DataShardsCount, erasure_coding.ParityShardsCount)
	if err != nil {
		return 0, false, fmt.Errorf("failed to create encoder: %v", err)
	}

	bufs := make([][]byte, erasure_coding.TotalShardsCount)

	var wg sync.WaitGroup
	ecVolume.ShardLocationsLock.RLock()
	for shardId, locations := range ecVolume.ShardLocations {

		// skip current shard or empty shard
		if shardId == shardIdToRecover {
			continue
		}
		if len(locations) == 0 {
			glog.V(3).Infof("readRemoteEcShardInterval missing %d.%d from %+v", ecVolume.VolumeId, shardId, locations)
			continue
		}

		// read from remote locations
		wg.Add(1)
		go func(shardId erasure_coding.ShardId, locations []pb.ServerAddress) {
			defer wg.Done()
			data := make([]byte, len(buf))
			nRead, isDeleted, readErr := s.readRemoteEcShardInterval(locations, needleId, ecVolume.VolumeId, shardId, data, offset)
			if readErr != nil {
				glog.V(3).Infof("recover: readRemoteEcShardInterval %d.%d %d bytes from %+v: %v", ecVolume.VolumeId, shardId, nRead, locations, readErr)
				forgetShardId(ecVolume, shardId)
			}
			if isDeleted {
				is_deleted = true
			}
			if nRead == len(buf) {
				bufs[shardId] = data
			}
		}(shardId, locations)
	}
	ecVolume.ShardLocationsLock.RUnlock()

	wg.Wait()

	if err = enc.ReconstructData(bufs); err != nil {
		glog.V(3).Infof("recovered ec shard %d.%d failed: %v", ecVolume.VolumeId, shardIdToRecover, err)
		return 0, false, err
	}
	glog.V(4).Infof("recovered ec shard %d.%d from other locations", ecVolume.VolumeId, shardIdToRecover)

	copy(buf, bufs[shardIdToRecover])

	return len(buf), is_deleted, nil
}

func (s *Store) EcVolumes() (ecVolumes []*erasure_coding.EcVolume) {
	for _, location := range s.Locations {
		location.ecVolumesLock.RLock()
		for _, v := range location.ecVolumes {
			ecVolumes = append(ecVolumes, v)
		}
		location.ecVolumesLock.RUnlock()
	}
	slices.SortFunc(ecVolumes, func(a, b *erasure_coding.EcVolume) int {
		return int(a.VolumeId) - int(b.VolumeId)
	})
	return ecVolumes
}<|MERGE_RESOLUTION|>--- conflicted
+++ resolved
@@ -3,10 +3,7 @@
 import (
 	"context"
 	"fmt"
-<<<<<<< HEAD
 	"github.com/seaweedfs/seaweedfs/weed/util"
-=======
->>>>>>> 700b9530
 	"io"
 	"os"
 	"slices"
@@ -14,10 +11,6 @@
 	"time"
 
 	"github.com/seaweedfs/seaweedfs/weed/pb"
-<<<<<<< HEAD
-	"golang.org/x/exp/slices"
-=======
->>>>>>> 700b9530
 
 	"github.com/klauspost/reedsolomon"
 
@@ -422,21 +415,13 @@
 
 	//t1 := time.Now().UnixMilli()
 	if shard, found := ecVolume.FindEcVolumeShard(shardId); found {
-<<<<<<< HEAD
 		shard.DataFileAccessLock.RLock()
 		defer shard.DataFileAccessLock.RUnlock()
+
 		//t2 := time.Now().UnixMilli()
 		if _, err = shard.ReadAt(data, actualOffset); err != nil {
 			glog.V(0).Infof("read local ec shard %d.%d offset %d: %v", ecVolume.VolumeId, shardId, actualOffset, err)
 			return
-=======
-		var readSize int
-		if readSize, err = shard.ReadAt(data, actualOffset); err != nil {
-			if readSize != int(interval.Size) {
-				glog.V(0).Infof("read local ec shard %d.%d offset %d: %v", ecVolume.VolumeId, shardId, actualOffset, err)
-				return
-			}
->>>>>>> 700b9530
 		}
 		//t3 := time.Now().UnixMilli()
 		//glog.V(0).Infof("read local ec shard and add cache %d.%d offset %d, total time: %d, read time: %d, data:%d", ecVolume.VolumeId, shardId, actualOffset, t3-t1, t3-t2, len(data))
