--- conflicted
+++ resolved
@@ -33,14 +33,14 @@
                 {{ with .RaftServer }}
                 <tr>
                     <th>Leader</th>
-                    <td><a href="{{ url .Leader }}">{{ .Leader }}</a></td>
+                    <td><a href="http://{{ .Leader }}">{{ .Leader }}</a></td>
                 </tr>
                 <tr>
                     <th>Other Masters</th>
                     <td class="col-sm-5">
                         <ul class="list-unstyled">
                             {{ range $k, $p := .Peers }}
-                            <li><a href="{{ url $p.Name }}/ui/index.html">{{ $p.Name }}</a></li>
+                            <li><a href="http://{{ $p.Name }}/ui/index.html">{{ $p.Name }}</a></li>
                             {{ end }}
                         </ul>
                     </td>
@@ -68,145 +68,6 @@
     </div>
 
     <div class="row">
-<<<<<<< HEAD
-        <div class="col-sm-12">
-            <h2>Statistics</h2>
-            <table class="table table-striped">
-                <tr>
-                    <td>Total: {{bytesToHumanReadable .Topology.Statistics.DiskTotal}}</td>
-                    <td>Free: {{bytesToHumanReadable .Topology.Statistics.DiskFree}}</td>
-                    <td>Used: {{bytesToHumanReadable .Topology.Statistics.DiskUsed}}</td>
-                    <td>Usage: {{.Topology.Statistics.DiskUsages}}%</td>
-                </tr>
-                <tr>
-                    <td>Data Center: {{.Topology.Statistics.Dc}}</td>
-                    <td>Rack: {{.Topology.Statistics.Rack}}</td>
-                    <td>Node: {{.Topology.Statistics.VolumeNode}}</td>
-                    <td>Volume: {{.Topology.Statistics.VolumeCount}}<span title="writeable" style="color: #3c763d">({{.Topology.Statistics.WriteableVolumeCount}})</span></td>
-                </tr>
-                <tr>
-                    <td>ECShards: {{.Topology.Statistics.ErasureCodingShardsCount}}</td>
-                    <td>Writeable: {{.Topology.Statistics.WriteableVolumeCount}}</td>
-                    <td><span title="writeable" style="color: #c9302c">WaitFixReplication: {{.Topology.Statistics.WaitFixReplicationCount}}</span></td>
-                    <td>Crowded: {{.Topology.Statistics.CrowdedVolumeCount}}</td>
-                </tr>
-                <tr>
-                    <td>WaitFixEcShardsCount: {{.Topology.Statistics.WaitFixEcShardsCount}}</td>
-                    <td></td>
-                    <td></td>
-                    <td></td>
-                </tr>
-            </table>
-        </div>
-        <div class="col-sm-12">
-            <h2>Rack Statistics</h2>
-            <table class="table table-striped">
-                <thead>
-                <tr>
-                    <th>ID</th>
-                    <th>Data Center</th>
-                    <th>Rack</th>
-                    <th>Volume Node Count</th>
-                    <th>Volume Count</th>
-                    <th>ErasureCodingShards Count</th>
-                </tr>
-                </thead>
-                {{ range $rack_index, $racks := .Topology.Statistics.RackStatistics }}
-                <tr>
-                    <td>{{$rack_index}}</td>
-                    <td>{{$racks.DcName}}</td>
-                    <td>{{$racks.Name}}</td>
-                    <td>{{$racks.VolumeNode}}</td>
-                    <td>{{$racks.VolumeCount}}</td>
-                    <td>{{$racks.ErasureCodingShardsCount}}</td>
-                </tr>
-                {{end}}
-            </table>
-        </div>
-
-        <div class="col-sm-12">
-            <h2>Wait Fix Replication Volume</h2>
-            <table class="table table-striped">
-                <thead>
-                <tr>
-                    <th>ID</th>
-                    <th>Volume Id</th>
-                    <th>Nodes</th>
-                </tr>
-                </thead>
-                {{ range $readonly_index, $data := .Topology.Statistics.WaitFixReplicationVolumes }}
-                <tr>
-                    <td>{{$readonly_index}}</td>
-                    <td>{{$data.VolumeId}}</td>
-                    <td>
-                        {{ range $url_index, $url := $data.Urls }}
-                            <a href="http://{{ $url }}/ui/index.html">{{ $url }}</a> <br>
-                        {{ end }}
-                    </td>
-                </tr>
-                {{end}}
-            </table>
-        </div>
-
-        <div class="col-sm-12">
-            <h2>Wait Fix EcShards Volume</h2>
-            <table class="table table-striped">
-                <thead>
-                <tr>
-                    <th>ID</th>
-                    <th>Volume Id</th>
-                    <th>Shards Count</th>
-                </tr>
-                </thead>
-                {{ range $readonly_index, $data := .Topology.Statistics.WaitFixEcShardsVolumes }}
-                <tr>
-                    <td>{{$readonly_index}}</td>
-                    <td>{{$data.VolumeId}}</td>
-                    <td>
-                        {{$data.EcShardsCount}}
-                    </td>
-                </tr>
-                {{end}}
-            </table>
-        </div>
-        <div class="col-sm-12">
-            <h2>Topology</h2>
-            <table class="table table-striped">
-                <thead>
-                <tr>
-                    <th>Data Center</th>
-                    <th>Rack</th>
-                    <th>RemoteAddr</th>
-                    <th>#Volumes</th>
-                    <th>Volume Ids</th>
-                    <th>#ErasureCodingShards</th>
-                    <th>Max</th>
-                </tr>
-                </thead>
-                <tbody>
-                {{ range $dc_index, $dc := .Topology.DataCenters }}
-                {{ range $rack_index, $rack := $dc.Racks }}
-                {{ range $dn_index, $dn := $rack.DataNodes }}
-                <tr>
-                    <td><code>{{ $dc.Id }}</code></td>
-                    <td>{{ $rack.Id }}</td>
-                    <td><a href="http://{{ $dn.Url }}/ui/index.html">{{ $dn.Url }}</a>
-                        {{ if ne $dn.PublicUrl $dn.Url }}
-                        / <a href="http://{{ $dn.PublicUrl }}/ui/index.html">{{ $dn.PublicUrl }}</a>
-                        {{ end }}
-                    </td>
-                    <td>{{ $dn.Volumes }}</td>
-                    <td>{{ $dn.VolumeIds}}</td>
-                    <td>{{ $dn.EcShards }}</td>
-                    <td>{{ $dn.Max }}</td>
-                </tr>
-                {{ end }}
-                {{ end }}
-                {{ end }}
-                </tbody>
-            </table>
-        </div>
-=======
         <h2>Topology</h2>
         <table class="table table-striped">
             <thead>
@@ -227,9 +88,9 @@
             <tr>
                 <td><code>{{ $dc.Id }}</code></td>
                 <td>{{ $rack.Id }}</td>
-                <td><a href="{{ url $dn.Url }}/ui/index.html">{{ $dn.Url }}</a>
+                <td><a href="http://{{ $dn.Url }}/ui/index.html">{{ $dn.Url }}</a>
                     {{ if ne $dn.PublicUrl $dn.Url }}
-                    / <a href="{{ url $dn.PublicUrl }}/ui/index.html">{{ $dn.PublicUrl }}</a>
+                    / <a href="http://{{ $dn.PublicUrl }}/ui/index.html">{{ $dn.PublicUrl }}</a>
                     {{ end }}
                 </td>
                 <td>{{ $dn.Volumes }}</td>
@@ -242,7 +103,6 @@
             {{ end }}
             </tbody>
         </table>
->>>>>>> 6d3e38f4
     </div>
 
 </div>
