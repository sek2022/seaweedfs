<!DOCTYPE html>
<html>
<head>
    <title>SeaweedFS {{ .Version }}</title>
    <link rel="stylesheet" href="/seaweedfsstatic/bootstrap/3.3.1/css/bootstrap.min.css">
</head>
<body>
<div class="container">
    <div class="page-header">
        <h1>
            <a href="https://github.com/seaweedfs/seaweedfs"><img src="/seaweedfsstatic/seaweed50x50.png"></img></a>
            SeaweedFS <small>{{ .Version }}</small>
        </h1>
    </div>

    <div class="row">
        <div class="col-sm-6">
            <h2>Cluster status</h2>
            <table class="table table-condensed table-striped">
                <tbody>
                <tr>
                    <th>Volume Size Limit</th>
                    <td>{{ .VolumeSizeLimitMB }}MB</td>
                </tr>
                <tr>
                    <th>Free</th>
                    <td>{{ .Topology.Free }}</td>
                </tr>
                <tr>
                    <th>Max</th>
                    <td>{{ .Topology.Max }}</td>
                </tr>
                {{ with .RaftServer }}
                <tr>
                    <th>Leader</th>
                    <td><a href="http://{{ .Leader }}">{{ .Leader }}</a></td>
                </tr>
                <tr>
                    <th>Other Masters</th>
                    <td class="col-sm-5">
                        <ul class="list-unstyled">
                            {{ range $k, $p := .Peers }}
                            <li><a href="http://{{ $p.Name }}/ui/index.html">{{ $p.Name }}</a></li>
                            {{ end }}
                        </ul>
                    </td>
                </tr>
                {{ end }}
                </tbody>
            </table>
        </div>

        <div class="col-sm-6">
            <h2>System Stats</h2>
            <table class="table table-condensed table-striped">
                <tr>
                    <th>Concurrent Connections</th>
                    <td>{{ .Counters.Connections.WeekCounter.Sum }}</td>
                </tr>
                {{ range $key, $val := .Stats }}
                <tr>
                    <th>{{ $key }}</th>
                    <td>{{ $val }}</td>
                </tr>
                {{ end }}
            </table>
        </div>
    </div>

    <div class="row">
        <div class="col-sm-12">
            <h2>Statistics</h2>
            <table class="table table-striped">
                <tr>
                    <td>Total: {{bytesToHumanReadable .Topology.Statistics.DiskTotal}}</td>
                    <td>Free: {{bytesToHumanReadable .Topology.Statistics.DiskFree}}</td>
                    <td>Used: {{bytesToHumanReadable .Topology.Statistics.DiskUsed}}</td>
                    <td>Usage: {{.Topology.Statistics.DiskUsages}}%</td>
<<<<<<< HEAD
                    <td></td>
=======
>>>>>>> 18e72193
                </tr>
                <tr>
                    <td>Data Center: {{.Topology.Statistics.Dc}}</td>
                    <td>Rack: {{.Topology.Statistics.Rack}}</td>
                    <td>Node: {{.Topology.Statistics.VolumeNode}}</td>
                    <td>Volume: {{.Topology.Statistics.VolumeCount}}<span title="writeable" style="color: #3c763d">({{.Topology.Statistics.WriteableVolumeCount}})</span></td>
<<<<<<< HEAD
                    <td>ECShards: {{.Topology.Statistics.ErasureCodingShardsCount}}</td>
=======
                </tr>
                <tr>
                    <td>ECShards: {{.Topology.Statistics.ErasureCodingShardsCount}}</td>
                    <td>Writeable: {{.Topology.Statistics.WriteableVolumeCount}}</td>
                    <td><span title="writeable" style="color: #c9302c">WaitFixReplication: {{.Topology.Statistics.WaitFixReplicationCount}}</span></td>
                    <td>Crowded: {{.Topology.Statistics.CrowdedVolumeCount}}</td>
>>>>>>> 18e72193
                </tr>
            </table>
        </div>
        <div class="col-sm-12">
            <h2>Rack Statistics</h2>
            <table class="table table-striped">
                <thead>
                <tr>
                    <th>ID</th>
                    <th>Data Center</th>
                    <th>Rack</th>
                    <th>Volume Node Count</th>
                    <th>Volume Count</th>
                    <th>ErasureCodingShards Count</th>
                </tr>
                </thead>
                {{ range $rack_index, $racks := .Topology.Statistics.RackStatistics }}
                <tr>
                    <td>{{$rack_index}}</td>
                    <td>{{$racks.DcName}}</td>
                    <td>{{$racks.Name}}</td>
                    <td>{{$racks.VolumeNode}}</td>
                    <td>{{$racks.VolumeCount}}</td>
                    <td>{{$racks.ErasureCodingShardsCount}}</td>
                </tr>
                {{end}}
            </table>
        </div>
<<<<<<< HEAD
=======

        <div class="col-sm-12">
            <h2>Wait Fix Replication Volume</h2>
            <table class="table table-striped">
                <thead>
                <tr>
                    <th>ID</th>
                    <th>Volume Id</th>
                    <th>Nodes</th>
                </tr>
                </thead>
                {{ range $readonly_index, $data := .Topology.Statistics.WaitFixReplicationVolumes }}
                <tr>
                    <td>{{$readonly_index}}</td>
                    <td>{{$data.VolumeId}}</td>
                    <td>
                        {{ range $url_index, $url := $data.Urls }}
                            <a href="http://{{ $url }}/ui/index.html">{{ $url }}</a> <br>
                        {{ end }}
                    </td>
                </tr>
                {{end}}
            </table>
        </div>
>>>>>>> 18e72193
        <div class="col-sm-12">
            <h2>Topology</h2>
            <table class="table table-striped">
                <thead>
                <tr>
                    <th>Data Center</th>
                    <th>Rack</th>
                    <th>RemoteAddr</th>
                    <th>#Volumes</th>
                    <th>Volume Ids</th>
                    <th>#ErasureCodingShards</th>
                    <th>Max</th>
                </tr>
                </thead>
                <tbody>
                {{ range $dc_index, $dc := .Topology.DataCenters }}
                {{ range $rack_index, $rack := $dc.Racks }}
                {{ range $dn_index, $dn := $rack.DataNodes }}
                <tr>
                    <td><code>{{ $dc.Id }}</code></td>
                    <td>{{ $rack.Id }}</td>
                    <td><a href="http://{{ $dn.Url }}/ui/index.html">{{ $dn.Url }}</a>
                        {{ if ne $dn.PublicUrl $dn.Url }}
                        / <a href="http://{{ $dn.PublicUrl }}/ui/index.html">{{ $dn.PublicUrl }}</a>
                        {{ end }}
                    </td>
                    <td>{{ $dn.Volumes }}</td>
                    <td>{{ $dn.VolumeIds}}</td>
                    <td>{{ $dn.EcShards }}</td>
                    <td>{{ $dn.Max }}</td>
                </tr>
                {{ end }}
                {{ end }}
                {{ end }}
                </tbody>
            </table>
        </div>
    </div>

</div>
</body>
</html><|MERGE_RESOLUTION|>--- conflicted
+++ resolved
@@ -76,26 +76,18 @@
                     <td>Free: {{bytesToHumanReadable .Topology.Statistics.DiskFree}}</td>
                     <td>Used: {{bytesToHumanReadable .Topology.Statistics.DiskUsed}}</td>
                     <td>Usage: {{.Topology.Statistics.DiskUsages}}%</td>
-<<<<<<< HEAD
-                    <td></td>
-=======
->>>>>>> 18e72193
                 </tr>
                 <tr>
                     <td>Data Center: {{.Topology.Statistics.Dc}}</td>
                     <td>Rack: {{.Topology.Statistics.Rack}}</td>
                     <td>Node: {{.Topology.Statistics.VolumeNode}}</td>
                     <td>Volume: {{.Topology.Statistics.VolumeCount}}<span title="writeable" style="color: #3c763d">({{.Topology.Statistics.WriteableVolumeCount}})</span></td>
-<<<<<<< HEAD
-                    <td>ECShards: {{.Topology.Statistics.ErasureCodingShardsCount}}</td>
-=======
                 </tr>
                 <tr>
                     <td>ECShards: {{.Topology.Statistics.ErasureCodingShardsCount}}</td>
                     <td>Writeable: {{.Topology.Statistics.WriteableVolumeCount}}</td>
                     <td><span title="writeable" style="color: #c9302c">WaitFixReplication: {{.Topology.Statistics.WaitFixReplicationCount}}</span></td>
                     <td>Crowded: {{.Topology.Statistics.CrowdedVolumeCount}}</td>
->>>>>>> 18e72193
                 </tr>
             </table>
         </div>
@@ -124,8 +116,6 @@
                 {{end}}
             </table>
         </div>
-<<<<<<< HEAD
-=======
 
         <div class="col-sm-12">
             <h2>Wait Fix Replication Volume</h2>
@@ -150,7 +140,6 @@
                 {{end}}
             </table>
         </div>
->>>>>>> 18e72193
         <div class="col-sm-12">
             <h2>Topology</h2>
             <table class="table table-striped">
