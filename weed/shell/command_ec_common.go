--- conflicted
+++ resolved
@@ -273,7 +273,6 @@
 	return
 }
 
-<<<<<<< HEAD
 func oneServerMountEcShards(grpcDialOption grpc.DialOption, targetServer *EcNode, shardIdsToCopy []uint32,
 	volumeId needle.VolumeId, collection string) (err error) {
 
@@ -301,9 +300,7 @@
 }
 
 func eachDataNode(topo *master_pb.TopologyInfo, fn func(dc string, rack RackId, dn *master_pb.DataNodeInfo)) {
-=======
 func eachDataNode(topo *master_pb.TopologyInfo, fn func(dc DataCenterId, rack RackId, dn *master_pb.DataNodeInfo)) {
->>>>>>> 700b9530
 	for _, dc := range topo.DataCenterInfos {
 		for _, rack := range dc.RackInfos {
 			for _, dn := range rack.DataNodeInfos {
@@ -325,7 +322,6 @@
 	})
 }
 
-<<<<<<< HEAD
 // volume id sort
 func sortVolumeIdsAscending(volumeIds []needle.VolumeId) {
 	slices.SortFunc(volumeIds, func(a, b needle.VolumeId) int {
@@ -338,8 +334,6 @@
 	shardCount int
 }
 
-=======
->>>>>>> 700b9530
 // if the index node changed the freeEcSlot, need to keep every EcNode still sorted
 func ensureSortedEcNodes(data []*CandidateEcNode, index int, lessThan func(i, j int) bool) {
 	for i := index - 1; i >= 0; i-- {
@@ -383,7 +377,6 @@
 	return int(diskInfo.MaxVolumeCount-diskInfo.VolumeCount)*erasure_coding.DataShardsCount - countShards(diskInfo.EcShardInfos)
 }
 
-<<<<<<< HEAD
 type RackId string
 type EcNodeId string
 
@@ -398,8 +391,6 @@
 	return fmt.Sprintf("dc:%s, rack:%s, freeEcSlot:%d, info id:%+v", ecNode.dc, ecNode.rack, ecNode.freeEcSlot, ecNode.info.Id)
 }
 
-=======
->>>>>>> 700b9530
 func (ecNode *EcNode) localShardIdCount(vid uint32) int {
 	for _, diskInfo := range ecNode.info.DiskInfos {
 		for _, ecShardInfo := range diskInfo.EcShardInfos {
