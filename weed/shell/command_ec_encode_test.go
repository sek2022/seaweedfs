package shell

import (
	"fmt"
	"github.com/seaweedfs/seaweedfs/weed/storage/erasure_coding"
	"github.com/seaweedfs/seaweedfs/weed/storage/needle"
	"github.com/seaweedfs/seaweedfs/weed/wdclient"
	"golang.org/x/exp/maps"
	"sort"
	"sync"
	"testing"
)

func TestEcDistribution(t *testing.T) {

	topologyInfo := parseOutput(topoData)

	// find out all volume servers with one slot left.
	ecNodes, totalFreeEcSlots := collectEcVolumeServersByDc(topologyInfo, "")

	sortEcNodesByFreeslotsDescending(ecNodes)

	if totalFreeEcSlots < erasure_coding.TotalShardsCount {
		println("not enough free ec shard slots", totalFreeEcSlots)
	}
	allocatedDataNodes := ecNodes
	if len(allocatedDataNodes) > erasure_coding.TotalShardsCount {
		allocatedDataNodes = allocatedDataNodes[:erasure_coding.TotalShardsCount]
	}

	for _, dn := range allocatedDataNodes {
		// fmt.Printf("info %+v %+v\n", dn.info, dn)
		fmt.Printf("=> %+v %+v\n", dn.info.Id, dn.freeEcSlot)
	}

}

var vMap = map[needle.VolumeId][]wdclient.Location{
<<<<<<< HEAD
	needle.VolumeId(1): {wdclient.Location{Url: "192.168.3.74:10001"}, wdclient.Location{Url: "192.168.3.75:10001"}},
	needle.VolumeId(2): {wdclient.Location{Url: "192.168.3.76:10001"}, wdclient.Location{Url: "192.168.3.77:10001"}},
	needle.VolumeId(3): {wdclient.Location{Url: "192.168.3.78:10001"}, wdclient.Location{Url: "192.168.3.74:10002"}},
	needle.VolumeId(4): {wdclient.Location{Url: "192.168.3.75:10002"}, wdclient.Location{Url: "192.168.3.76:10002"}},
	needle.VolumeId(5): {wdclient.Location{Url: "192.168.3.77:10002"}, wdclient.Location{Url: "192.168.3.78:10002"}},
	needle.VolumeId(6): {wdclient.Location{Url: "192.168.3.74:10003"}, wdclient.Location{Url: "192.168.3.77:10003"}},
=======
	needle.VolumeId(1):  {wdclient.Location{Url: "192.168.3.74:10001"}, wdclient.Location{Url: "192.168.3.75:10001"}},
	needle.VolumeId(2):  {wdclient.Location{Url: "192.168.3.76:10001"}, wdclient.Location{Url: "192.168.3.77:10001"}},
	needle.VolumeId(3):  {wdclient.Location{Url: "192.168.3.78:10001"}, wdclient.Location{Url: "192.168.3.74:10002"}},
	needle.VolumeId(4):  {wdclient.Location{Url: "192.168.3.75:10002"}, wdclient.Location{Url: "192.168.3.76:10002"}},
	needle.VolumeId(5):  {wdclient.Location{Url: "192.168.3.77:10002"}, wdclient.Location{Url: "192.168.3.78:10002"}},
	needle.VolumeId(6):  {wdclient.Location{Url: "192.168.3.74:10003"}, wdclient.Location{Url: "192.168.3.77:10003"}},
	needle.VolumeId(7):  {wdclient.Location{Url: "192.168.3.74:10003"}, wdclient.Location{Url: "192.168.3.79:10003"}},
	needle.VolumeId(8):  {wdclient.Location{Url: "192.168.3.79:10003"}, wdclient.Location{Url: "192.168.3.76:10003"}},
	needle.VolumeId(9):  {wdclient.Location{Url: "192.168.3.80:10003"}, wdclient.Location{Url: "192.168.3.75:10003"}},
	needle.VolumeId(10): {wdclient.Location{Url: "192.168.3.81:10003"}, wdclient.Location{Url: "192.168.3.79:10003"}},
	needle.VolumeId(11): {wdclient.Location{Url: "192.168.3.82:10003"}, wdclient.Location{Url: "192.168.3.81:10003"}},
	needle.VolumeId(12): {wdclient.Location{Url: "192.168.3.83:10003"}, wdclient.Location{Url: "192.168.3.84:10003"}},
	needle.VolumeId(13): {wdclient.Location{Url: "192.168.3.81:10003"}, wdclient.Location{Url: "192.168.3.83:10003"}},
	needle.VolumeId(14): {wdclient.Location{Url: "192.168.3.78:10003"}, wdclient.Location{Url: "192.168.3.81:10003"}},
	needle.VolumeId(15): {wdclient.Location{Url: "192.168.3.76:10003"}, wdclient.Location{Url: "192.168.3.80:10003"}},
>>>>>>> 62dcfc0e
}

func GetLocationsClone(vid needle.VolumeId) (v []wdclient.Location, b bool) {
	v, b = vMap[vid]
	return
}

// serversDisplayTimesInVolumes: map[192.168.3.74:4 192.168.3.75:4 192.168.3.76:3 192.168.3.77:4 192.168.3.78:3]
// volumeLocationsMap: map[1:[{Url:192.168.3.74:10001} {Url:192.168.3.75:10001}] 2:[{Url:192.168.3.76:10001} {Url:192.168.3.77:10001}] 3:[{Url:192.168.3.78:10001} {Url:192.168.3.74:10002}] 4:[{Url:192.168.3.75:10002} {Url:192.168.3.76:10002}] 5:[{Url:192.168.3.77:10002} {Url:192.168.3.78:10002}] 6:[{Url:192.168.3.74:10003} {Url:192.168.3.77:10003}]]
// volumeChooseLocationMap: map[1:{Url:192.168.3.75:10001} 2:{Url:192.168.3.76:10001} 3:{Url:192.168.3.78:10001} 4:{Url:192.168.3.75:10002} 5:{Url:192.168.3.78:10002} 6:{Url:192.168.3.74:10003}]
func Test_getServerDisplayTimesInVolumes(t *testing.T) {
	volumeIds := maps.Keys(vMap)
<<<<<<< HEAD
	commandEnv := CommandEnv{}
	commandEnv.MasterClient = &wdclient.MasterClient{}

	volumeLocationsMap, volumeChooseLocationMap := getServerDisplayTimesInVolumesTest(&commandEnv, volumeIds)
=======
	sort.Slice(volumeIds, func(i, j int) bool {
		return volumeIds[i] < volumeIds[j]
	})
	commandEnv := CommandEnv{}
	commandEnv.MasterClient = &wdclient.MasterClient{}

	volumeLocationsMap, volumeChooseLocationMap := chooseMasterForAllVolumesTest(&commandEnv, volumeIds)
>>>>>>> 62dcfc0e

	fmt.Printf("volumeLocationsMap: %v \n", volumeLocationsMap)
	fmt.Printf("volumeChooseLocationMap: %v \n", volumeChooseLocationMap)

	var wg sync.WaitGroup
	wg.Add(len(volumeIds))
	for _, vid := range volumeIds {
<<<<<<< HEAD
		locations := volumeLocationsMap[vid]
		chooseLoc := volumeChooseLocationMap[vid]
		go func() {
			defer wg.Done()
			fmt.Printf("locations:%v \n", locations)
			fmt.Printf("location:%v \n", chooseLoc)
=======
		chooseLoc := volumeChooseLocationMap[vid]
		fmt.Printf("vid:%d, location:%v \n", vid, chooseLoc)
		go func() {
			defer wg.Done()
			//fmt.Printf("vid:%d, locations:%v \n", vid, locations)

>>>>>>> 62dcfc0e
		}()
	}
	wg.Wait()

}

<<<<<<< HEAD
// server IP display times in volumes. if times is more, The lower the priority
func getServerDisplayTimesInVolumesTest(commandEnv *CommandEnv, volumeIds []needle.VolumeId) (map[needle.VolumeId][]wdclient.Location, map[needle.VolumeId]wdclient.Location) {
	var serversDisplayTimesInVolumes = make(map[string]uint32)
=======
func chooseMasterForAllVolumesTest(commandEnv *CommandEnv, volumeIds []needle.VolumeId) (map[needle.VolumeId][]wdclient.Location, map[needle.VolumeId]wdclient.Location) {
	var volumeLocationsMap = make(map[needle.VolumeId][]wdclient.Location)
	var volumeChooseLocationMap = make(map[needle.VolumeId]wdclient.Location)
	for _, vid := range volumeIds {
		//locations, found := commandEnv.MasterClient.GetLocationsClone(uint32(vid))
		locations, found := GetLocationsClone(vid)
		if !found {
			continue
		}
		volumeLocationsMap[vid] = locations
	}
	remainVolumeIds := volumeIds
	for len(remainVolumeIds) > 0 {
		locationMap, rem := chooseMasterServerForVolumesTest(remainVolumeIds)
		for key, value := range locationMap {
			volumeChooseLocationMap[key] = value
		}
		remainVolumeIds = rem
	}

	return volumeLocationsMap, volumeChooseLocationMap
}

// choose a master server for volume
func chooseMasterServerForVolumesTest(volumeIds []needle.VolumeId) (map[needle.VolumeId]wdclient.Location, []needle.VolumeId) {
	var serversWithVolumes = make(map[string][]uint32)
>>>>>>> 62dcfc0e
	var volumeLocationsMap = make(map[needle.VolumeId][]wdclient.Location)
	var volumeChooseLocationMap = make(map[needle.VolumeId]wdclient.Location)
	//1-192.168.3.74 = []
	for _, vid := range volumeIds {
		//locations, found := commandEnv.MasterClient.GetLocationsClone(uint32(vid))
		locations, found := GetLocationsClone(vid)
		if !found {
			continue
		}
		volumeLocationsMap[vid] = locations
		for _, loc := range locations {
			serverIp := splitIP(loc.Url)
			if len(serverIp) <= 0 {
				fmt.Printf("loc url is err:%s", loc.Url)
				continue
			}
			//init 1 times
<<<<<<< HEAD
			serversDisplayTimesInVolumes[serverIp] = uint32(1)
		}
	}
	var intVolumeIds = make([]int, 0)
	for _, vid := range volumeIds {
		intVolumeIds = append(intVolumeIds, int(vid))
	}

	sort.Ints(intVolumeIds)
	//startIndex := rand.IntN(len(intVolumeIds) - 1)
	var result [][]int
	permute(intVolumeIds, len(intVolumeIds), &result)

	for _, currentVolumeIds := range result {
		volumeChooseLocationMap = make(map[needle.VolumeId]wdclient.Location)
		for _, vid := range currentVolumeIds {
=======
			var ipVolumeIds []uint32
			var b bool
			if ipVolumeIds, b = serversWithVolumes[serverIp]; !b {
				ipVolumeIds = make([]uint32, 0)
			}
			ipVolumeIds = append(ipVolumeIds, uint32(vid))
			serversWithVolumes[serverIp] = ipVolumeIds
		}
	}

	keys := make([]string, 0, len(serversWithVolumes))
	for k := range serversWithVolumes {
		keys = append(keys, k)
	}
	sort.Strings(keys)

	var combinations = make([][]uint32, len(serversWithVolumes))
	for i, key := range keys {
		combinations[i] = serversWithVolumes[key]
	}
	volumeCombinations := getCombination(combinations...)
	maxCount := 0
	var maxVolumeChooseLocationMap map[needle.VolumeId]wdclient.Location

	for _, currentVolumeIds := range volumeCombinations {
		volumeChooseLocationMap = make(map[needle.VolumeId]wdclient.Location)
		for index, vid := range currentVolumeIds {
>>>>>>> 62dcfc0e
			locations := volumeLocationsMap[needle.VolumeId(vid)]
			if len(locations) == 0 {
				continue
			}
<<<<<<< HEAD
			var times = uint32(1000)
=======
>>>>>>> 62dcfc0e
			var chooseLoc = wdclient.Location{}
			for _, loc := range locations {
				serverIp := splitIP(loc.Url)
				if len(serverIp) <= 0 {
					fmt.Printf("loc url is err:%s", loc.Url)
					continue
				}
<<<<<<< HEAD
				locTimes := serversDisplayTimesInVolumes[serverIp]
				if locTimes < times {
					times = locTimes
=======
				if keys[index] == serverIp {
>>>>>>> 62dcfc0e
					chooseLoc = loc
				}
			}
			volumeChooseLocationMap[needle.VolumeId(vid)] = chooseLoc
<<<<<<< HEAD
			//////
			serverIp := splitIP(chooseLoc.Url)
			var newTimes = uint32(0)
			if v, b := serversDisplayTimesInVolumes[serverIp]; b {
				newTimes = v
			}
			newTimes++
			serversDisplayTimesInVolumes[serverIp] = newTimes
		}

		if checkFillFullServers(volumeChooseLocationMap, len(serversDisplayTimesInVolumes)) {
			break
		}
	}
	return volumeLocationsMap, volumeChooseLocationMap
=======
		}

		count := fillServerCount(volumeChooseLocationMap)
		if count > maxCount {
			maxCount = count
			maxVolumeChooseLocationMap = volumeChooseLocationMap
		}

		if maxCount >= len(keys) {
			break
		}
	}
	remainVolumeIds := make([]needle.VolumeId, 0)
	for _, vid := range volumeIds {
		if _, b := maxVolumeChooseLocationMap[vid]; !b {
			remainVolumeIds = append(remainVolumeIds, vid)
		}
	}

	return maxVolumeChooseLocationMap, remainVolumeIds
>>>>>>> 62dcfc0e
}

func TestGetCombinations(t *testing.T) {
	var result [][]int
	arr := []int{222, 223, 224, 225, 226, 227}
	permute(arr, len(arr), &result)

	fmt.Printf("result:%v \n", result)
}

func TestSyscall(t *testing.T) {
	//err := syscall.Fallocate(int(file.Fd()), FallocFlPunchHole, offset, length)
	//syscall.Fall
}<|MERGE_RESOLUTION|>--- conflicted
+++ resolved
@@ -36,14 +36,6 @@
 }
 
 var vMap = map[needle.VolumeId][]wdclient.Location{
-<<<<<<< HEAD
-	needle.VolumeId(1): {wdclient.Location{Url: "192.168.3.74:10001"}, wdclient.Location{Url: "192.168.3.75:10001"}},
-	needle.VolumeId(2): {wdclient.Location{Url: "192.168.3.76:10001"}, wdclient.Location{Url: "192.168.3.77:10001"}},
-	needle.VolumeId(3): {wdclient.Location{Url: "192.168.3.78:10001"}, wdclient.Location{Url: "192.168.3.74:10002"}},
-	needle.VolumeId(4): {wdclient.Location{Url: "192.168.3.75:10002"}, wdclient.Location{Url: "192.168.3.76:10002"}},
-	needle.VolumeId(5): {wdclient.Location{Url: "192.168.3.77:10002"}, wdclient.Location{Url: "192.168.3.78:10002"}},
-	needle.VolumeId(6): {wdclient.Location{Url: "192.168.3.74:10003"}, wdclient.Location{Url: "192.168.3.77:10003"}},
-=======
 	needle.VolumeId(1):  {wdclient.Location{Url: "192.168.3.74:10001"}, wdclient.Location{Url: "192.168.3.75:10001"}},
 	needle.VolumeId(2):  {wdclient.Location{Url: "192.168.3.76:10001"}, wdclient.Location{Url: "192.168.3.77:10001"}},
 	needle.VolumeId(3):  {wdclient.Location{Url: "192.168.3.78:10001"}, wdclient.Location{Url: "192.168.3.74:10002"}},
@@ -59,7 +51,6 @@
 	needle.VolumeId(13): {wdclient.Location{Url: "192.168.3.81:10003"}, wdclient.Location{Url: "192.168.3.83:10003"}},
 	needle.VolumeId(14): {wdclient.Location{Url: "192.168.3.78:10003"}, wdclient.Location{Url: "192.168.3.81:10003"}},
 	needle.VolumeId(15): {wdclient.Location{Url: "192.168.3.76:10003"}, wdclient.Location{Url: "192.168.3.80:10003"}},
->>>>>>> 62dcfc0e
 }
 
 func GetLocationsClone(vid needle.VolumeId) (v []wdclient.Location, b bool) {
@@ -72,12 +63,6 @@
 // volumeChooseLocationMap: map[1:{Url:192.168.3.75:10001} 2:{Url:192.168.3.76:10001} 3:{Url:192.168.3.78:10001} 4:{Url:192.168.3.75:10002} 5:{Url:192.168.3.78:10002} 6:{Url:192.168.3.74:10003}]
 func Test_getServerDisplayTimesInVolumes(t *testing.T) {
 	volumeIds := maps.Keys(vMap)
-<<<<<<< HEAD
-	commandEnv := CommandEnv{}
-	commandEnv.MasterClient = &wdclient.MasterClient{}
-
-	volumeLocationsMap, volumeChooseLocationMap := getServerDisplayTimesInVolumesTest(&commandEnv, volumeIds)
-=======
 	sort.Slice(volumeIds, func(i, j int) bool {
 		return volumeIds[i] < volumeIds[j]
 	})
@@ -85,7 +70,6 @@
 	commandEnv.MasterClient = &wdclient.MasterClient{}
 
 	volumeLocationsMap, volumeChooseLocationMap := chooseMasterForAllVolumesTest(&commandEnv, volumeIds)
->>>>>>> 62dcfc0e
 
 	fmt.Printf("volumeLocationsMap: %v \n", volumeLocationsMap)
 	fmt.Printf("volumeChooseLocationMap: %v \n", volumeChooseLocationMap)
@@ -93,32 +77,18 @@
 	var wg sync.WaitGroup
 	wg.Add(len(volumeIds))
 	for _, vid := range volumeIds {
-<<<<<<< HEAD
-		locations := volumeLocationsMap[vid]
-		chooseLoc := volumeChooseLocationMap[vid]
-		go func() {
-			defer wg.Done()
-			fmt.Printf("locations:%v \n", locations)
-			fmt.Printf("location:%v \n", chooseLoc)
-=======
 		chooseLoc := volumeChooseLocationMap[vid]
 		fmt.Printf("vid:%d, location:%v \n", vid, chooseLoc)
 		go func() {
 			defer wg.Done()
 			//fmt.Printf("vid:%d, locations:%v \n", vid, locations)
 
->>>>>>> 62dcfc0e
 		}()
 	}
 	wg.Wait()
 
 }
 
-<<<<<<< HEAD
-// server IP display times in volumes. if times is more, The lower the priority
-func getServerDisplayTimesInVolumesTest(commandEnv *CommandEnv, volumeIds []needle.VolumeId) (map[needle.VolumeId][]wdclient.Location, map[needle.VolumeId]wdclient.Location) {
-	var serversDisplayTimesInVolumes = make(map[string]uint32)
-=======
 func chooseMasterForAllVolumesTest(commandEnv *CommandEnv, volumeIds []needle.VolumeId) (map[needle.VolumeId][]wdclient.Location, map[needle.VolumeId]wdclient.Location) {
 	var volumeLocationsMap = make(map[needle.VolumeId][]wdclient.Location)
 	var volumeChooseLocationMap = make(map[needle.VolumeId]wdclient.Location)
@@ -145,7 +115,6 @@
 // choose a master server for volume
 func chooseMasterServerForVolumesTest(volumeIds []needle.VolumeId) (map[needle.VolumeId]wdclient.Location, []needle.VolumeId) {
 	var serversWithVolumes = make(map[string][]uint32)
->>>>>>> 62dcfc0e
 	var volumeLocationsMap = make(map[needle.VolumeId][]wdclient.Location)
 	var volumeChooseLocationMap = make(map[needle.VolumeId]wdclient.Location)
 	//1-192.168.3.74 = []
@@ -163,24 +132,6 @@
 				continue
 			}
 			//init 1 times
-<<<<<<< HEAD
-			serversDisplayTimesInVolumes[serverIp] = uint32(1)
-		}
-	}
-	var intVolumeIds = make([]int, 0)
-	for _, vid := range volumeIds {
-		intVolumeIds = append(intVolumeIds, int(vid))
-	}
-
-	sort.Ints(intVolumeIds)
-	//startIndex := rand.IntN(len(intVolumeIds) - 1)
-	var result [][]int
-	permute(intVolumeIds, len(intVolumeIds), &result)
-
-	for _, currentVolumeIds := range result {
-		volumeChooseLocationMap = make(map[needle.VolumeId]wdclient.Location)
-		for _, vid := range currentVolumeIds {
-=======
 			var ipVolumeIds []uint32
 			var b bool
 			if ipVolumeIds, b = serversWithVolumes[serverIp]; !b {
@@ -208,15 +159,10 @@
 	for _, currentVolumeIds := range volumeCombinations {
 		volumeChooseLocationMap = make(map[needle.VolumeId]wdclient.Location)
 		for index, vid := range currentVolumeIds {
->>>>>>> 62dcfc0e
 			locations := volumeLocationsMap[needle.VolumeId(vid)]
 			if len(locations) == 0 {
 				continue
 			}
-<<<<<<< HEAD
-			var times = uint32(1000)
-=======
->>>>>>> 62dcfc0e
 			var chooseLoc = wdclient.Location{}
 			for _, loc := range locations {
 				serverIp := splitIP(loc.Url)
@@ -224,34 +170,11 @@
 					fmt.Printf("loc url is err:%s", loc.Url)
 					continue
 				}
-<<<<<<< HEAD
-				locTimes := serversDisplayTimesInVolumes[serverIp]
-				if locTimes < times {
-					times = locTimes
-=======
 				if keys[index] == serverIp {
->>>>>>> 62dcfc0e
 					chooseLoc = loc
 				}
 			}
 			volumeChooseLocationMap[needle.VolumeId(vid)] = chooseLoc
-<<<<<<< HEAD
-			//////
-			serverIp := splitIP(chooseLoc.Url)
-			var newTimes = uint32(0)
-			if v, b := serversDisplayTimesInVolumes[serverIp]; b {
-				newTimes = v
-			}
-			newTimes++
-			serversDisplayTimesInVolumes[serverIp] = newTimes
-		}
-
-		if checkFillFullServers(volumeChooseLocationMap, len(serversDisplayTimesInVolumes)) {
-			break
-		}
-	}
-	return volumeLocationsMap, volumeChooseLocationMap
-=======
 		}
 
 		count := fillServerCount(volumeChooseLocationMap)
@@ -272,7 +195,6 @@
 	}
 
 	return maxVolumeChooseLocationMap, remainVolumeIds
->>>>>>> 62dcfc0e
 }
 
 func TestGetCombinations(t *testing.T) {
