package topology

import (
	"fmt"
	"github.com/seaweedfs/seaweedfs/weed/pb/master_pb"
<<<<<<< HEAD
	"github.com/seaweedfs/seaweedfs/weed/storage/erasure_coding"
	"golang.org/x/exp/slices"
	"sort"
=======
	"slices"
>>>>>>> cea34dc2
	"strings"
)

type TopologyInfo struct {
	Max         int64              `json:"Max"`
	Free        int64              `json:"Free"`
	DataCenters []DataCenterInfo   `json:"DataCenters"`
	Layouts     []VolumeLayoutInfo `json:"Layouts"`
	Statistics  Statistics         `json:"Statistics"`
}

type Statistics struct {
	Dc                        int64                      `json:"Dc"`
	Rack                      int64                      `json:"Rack"`
	VolumeNode                int64                      `json:"VolumeNode"`
	VolumeCount               int64                      `json:"VolumeCount"`
	WriteableVolumeCount      int64                      `json:"WriteableVolumeCount"`
	CrowdedVolumeCount        int64                      `json:"CrowdedVolumeCount"`
	ErasureCodingShardsCount  int64                      `json:"ErasureCodingShardsCount"`
	DiskTotal                 uint64                     `json:"DiskTotal"`
	DiskFree                  uint64                     `json:"DiskFree"`
	DiskUsed                  uint64                     `json:"DiskUsed"`
	DiskUsages                string                     `json:"DiskUsages"`
	RackStatistics            []RackStatistics           `json:"RackStatistics"`
	WaitFixReplicationCount   int64                      `json:"WaitFixReplicationCount"`
	WaitFixReplicationVolumes []WaitFixReplicationVolume `json:"WaitFixReplicationVolumes"`
	WaitFixEcShardsCount      int64                      `json:"WaitFixEcShardsCount"`
	WaitFixEcShardsVolumes    []WaitFixEcShardsVolume    `json:"WaitFixEcShardsVolumes"`
	WriteableVolumes          []WriteableVolume          `json:"WriteableVolumes"`
}

type WaitFixReplicationVolume struct {
	VolumeId uint32
	Urls     []string
}

type WaitFixEcShardsVolume struct {
	VolumeId      uint32
	EcShardsCount int64
	Unrepairable  bool
}

type WriteableVolume struct {
	Collection string
	VolumeId   uint32
	Urls       []string
	IsCrowed   bool
}

type RackStatistics struct {
	DcName                   string `json:"DcName"`
	Name                     string `json:"Name"`
	VolumeNode               int64  `json:"VolumeNode"`
	VolumeCount              int64  `json:"VolumeCount"`
	ActiveVolumeCount        int64  `json:"ActiveVolumeCount"`
	ErasureCodingShardsCount int64  `json:"ErasureCodingShardsCount"`
}

type VolumeLayoutCollection struct {
	Collection   string
	VolumeLayout *VolumeLayout
}

func (t *Topology) ToInfo() (info TopologyInfo) {
	info.Max = t.diskUsages.GetMaxVolumeCount()
	info.Free = t.diskUsages.FreeSpace()
	var dcs []DataCenterInfo
	for _, c := range t.Children() {
		dc := c.(*DataCenter)
		dcs = append(dcs, dc.ToInfo())
	}

	slices.SortFunc(dcs, func(a, b DataCenterInfo) int {
		return strings.Compare(string(a.Id), string(b.Id))
	})

	info.DataCenters = dcs
	var layouts []VolumeLayoutInfo
	for _, col := range t.collectionMap.Items() {
		c := col.(*Collection)
		for _, layout := range c.storageType2VolumeLayout.Items() {
			if layout != nil {
				tmp := layout.(*VolumeLayout).ToInfo()
				tmp.Collection = c.Name
				layouts = append(layouts, tmp)
			}
		}
	}
	info.Layouts = layouts
	var statistics = Statistics{}
	racksStatistics := make([]RackStatistics, 0)
	for _, dc := range info.DataCenters {
		statistics.Dc++
		for _, rk := range dc.Racks {
			rackStatistics := RackStatistics{DcName: string(dc.Id), Name: string(rk.Id)}
			statistics.Rack++
			for _, node := range rk.DataNodes {
				statistics.VolumeNode++
				statistics.VolumeCount += node.Volumes
				statistics.ErasureCodingShardsCount += node.EcShards
				rackStatistics.VolumeNode++
				rackStatistics.VolumeCount += node.Volumes
				rackStatistics.ErasureCodingShardsCount += node.EcShards
			}
			racksStatistics = append(racksStatistics, rackStatistics)
		}
	}
	volumeFree := uint64(0)
	waitFixReplicationVolumes := make([]WaitFixReplicationVolume, 0)
	writeableVolumes := make([]WriteableVolume, 0)
	for _, vlc := range t.ListVolumeLayoutCollections() {
		vl := vlc.VolumeLayout
		writable, crowded := vl.GetWritableVolumeCount()

		if writable > 0 {
			stats := vl.Stats()
			volumeFree += stats.TotalSize - stats.UsedSize
		}
		vl.accessLock.RLock()
		for vid, location := range vl.vid2location {
			if vl.rp.GetCopyCount() > len(location.list) {
				urls := make([]string, 0)
				for _, dn := range location.list {
					urls = append(urls, dn.Url())
				}
				volume := WaitFixReplicationVolume{VolumeId: uint32(vid), Urls: urls}
				waitFixReplicationVolumes = append(waitFixReplicationVolumes, volume)
			}
			if vl.volumeIsWritable(vid) {
				urls := make([]string, 0)
				for _, dn := range location.list {
					urls = append(urls, dn.Url())
				}
				volume := WriteableVolume{Collection: vlc.Collection, VolumeId: uint32(vid), Urls: urls, IsCrowed: vl.volumeIsCrowed(vid)}
				writeableVolumes = append(writeableVolumes, volume)
			}
		}
		vl.accessLock.RUnlock()

		statistics.WriteableVolumeCount += int64(writable)
		statistics.CrowdedVolumeCount += int64(crowded)
	}

	statistics.WriteableVolumes = writeableVolumes

	sort.Slice(waitFixReplicationVolumes, func(i, j int) bool {
		return waitFixReplicationVolumes[i].VolumeId < waitFixReplicationVolumes[j].VolumeId
	})

	statistics.WaitFixReplicationCount = int64(len(waitFixReplicationVolumes))
	statistics.WaitFixReplicationVolumes = waitFixReplicationVolumes

	waitFixEcShardsVolumes := make([]WaitFixEcShardsVolume, 0)
	t.ecShardMapLock.RLock()
	for vid, ecShardLocations := range t.ecShardMap {
		shardCount := ecShardLocations.shardCount()
		if shardCount == erasure_coding.TotalShardsCount {
			continue
		}

		waitFixEcShardsVolume := WaitFixEcShardsVolume{VolumeId: uint32(vid), EcShardsCount: int64(shardCount), Unrepairable: false}
		if shardCount < erasure_coding.DataShardsCount {
			waitFixEcShardsVolume.Unrepairable = true
		}
		waitFixEcShardsVolumes = append(waitFixEcShardsVolumes, waitFixEcShardsVolume)
	}
	t.ecShardMapLock.RUnlock()

	statistics.WaitFixEcShardsCount = int64(len(waitFixEcShardsVolumes))
	statistics.WaitFixEcShardsVolumes = waitFixEcShardsVolumes

	statistics.DiskTotal = uint64(info.Max) * t.volumeSizeLimit
	statistics.DiskFree = uint64(info.Free)*t.volumeSizeLimit + volumeFree
	statistics.DiskUsed = statistics.DiskTotal - statistics.DiskFree
	result := float64(statistics.DiskUsed) / float64(statistics.DiskTotal) * float64(100)
	statistics.DiskUsages = fmt.Sprintf("%.2f", result)
	statistics.RackStatistics = racksStatistics
	info.Statistics = statistics
	return
}

func (t *Topology) ListVolumeLayoutCollections() (volumeLayouts []*VolumeLayoutCollection) {
	for _, col := range t.collectionMap.Items() {
		for _, volumeLayout := range col.(*Collection).storageType2VolumeLayout.Items() {
			volumeLayouts = append(volumeLayouts,
				&VolumeLayoutCollection{col.(*Collection).Name, volumeLayout.(*VolumeLayout)},
			)
		}
	}
	return volumeLayouts
}

func (t *Topology) ToVolumeMap() interface{} {
	m := make(map[string]interface{})
	m["Max"] = t.diskUsages.GetMaxVolumeCount()
	m["Free"] = t.diskUsages.FreeSpace()
	dcs := make(map[NodeId]interface{})
	for _, c := range t.Children() {
		dc := c.(*DataCenter)
		racks := make(map[NodeId]interface{})
		for _, r := range dc.Children() {
			rack := r.(*Rack)
			dataNodes := make(map[NodeId]interface{})
			for _, d := range rack.Children() {
				dn := d.(*DataNode)
				var volumes []interface{}
				for _, v := range dn.GetVolumes() {
					volumes = append(volumes, v)
				}
				dataNodes[d.Id()] = volumes
			}
			racks[r.Id()] = dataNodes
		}
		dcs[dc.Id()] = racks
	}
	m["DataCenters"] = dcs
	return m
}

func (t *Topology) ToVolumeLocations() (volumeLocations []*master_pb.VolumeLocation) {
	for _, c := range t.Children() {
		dc := c.(*DataCenter)
		for _, r := range dc.Children() {
			rack := r.(*Rack)
			for _, d := range rack.Children() {
				dn := d.(*DataNode)
				volumeLocation := &master_pb.VolumeLocation{
					Url:        dn.Url(),
					PublicUrl:  dn.PublicUrl,
					DataCenter: dn.GetDataCenterId(),
					GrpcPort:   uint32(dn.GrpcPort),
				}
				for _, v := range dn.GetVolumes() {
					volumeLocation.NewVids = append(volumeLocation.NewVids, uint32(v.Id))
				}
				for _, s := range dn.GetEcShards() {
					volumeLocation.NewVids = append(volumeLocation.NewVids, uint32(s.VolumeId))
				}
				volumeLocations = append(volumeLocations, volumeLocation)
			}
		}
	}
	return
}

func (t *Topology) ToTopologyInfo() *master_pb.TopologyInfo {
	m := &master_pb.TopologyInfo{
		Id:        string(t.Id()),
		DiskInfos: t.diskUsages.ToDiskInfo(),
	}
	for _, c := range t.Children() {
		dc := c.(*DataCenter)
		m.DataCenterInfos = append(m.DataCenterInfos, dc.ToDataCenterInfo())
	}
	return m
}<|MERGE_RESOLUTION|>--- conflicted
+++ resolved
@@ -2,15 +2,12 @@
 
 import (
 	"fmt"
+	"slices"
+	"sort"
+	"strings"
+
 	"github.com/seaweedfs/seaweedfs/weed/pb/master_pb"
-<<<<<<< HEAD
 	"github.com/seaweedfs/seaweedfs/weed/storage/erasure_coding"
-	"golang.org/x/exp/slices"
-	"sort"
-=======
-	"slices"
->>>>>>> cea34dc2
-	"strings"
 )
 
 type TopologyInfo struct {
