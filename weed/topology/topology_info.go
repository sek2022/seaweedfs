package topology

import (
	"fmt"
	"github.com/seaweedfs/seaweedfs/weed/pb/master_pb"
	"golang.org/x/exp/slices"
	"strings"
)

type TopologyInfo struct {
	Max         int64              `json:"Max"`
	Free        int64              `json:"Free"`
	DataCenters []DataCenterInfo   `json:"DataCenters"`
	Layouts     []VolumeLayoutInfo `json:"Layouts"`
	Statistics  Statistics         `json:"Statistics"`
}

type Statistics struct {
<<<<<<< HEAD
	Dc                       int64            `json:"Dc"`
	Rack                     int64            `json:"Rack"`
	VolumeNode               int64            `json:"VolumeNode"`
	VolumeCount              int64            `json:"VolumeCount"`
	WriteableVolumeCount     int64            `json:"WriteableVolumeCount"`
	CrowdedVolumeCount       int64            `json:"CrowdedVolumeCount"`
	ErasureCodingShardsCount int64            `json:"ErasureCodingShardsCount"`
	DiskTotal                uint64           `json:"DiskTotal"`
	DiskFree                 uint64           `json:"DiskFree"`
	DiskUsed                 uint64           `json:"DiskUsed"`
	DiskUsages               string           `json:"DiskUsages"`
	RackStatistics           []RackStatistics `json:"RackStatistics"`
}

//type DataCenterStatistics struct {
//	Name           string           `json:"Name"`
//	RackStatistics []RackStatistics `json:"RackStatistics"`
//}
=======
	Dc                        int64                      `json:"Dc"`
	Rack                      int64                      `json:"Rack"`
	VolumeNode                int64                      `json:"VolumeNode"`
	VolumeCount               int64                      `json:"VolumeCount"`
	WriteableVolumeCount      int64                      `json:"WriteableVolumeCount"`
	CrowdedVolumeCount        int64                      `json:"CrowdedVolumeCount"`
	ErasureCodingShardsCount  int64                      `json:"ErasureCodingShardsCount"`
	DiskTotal                 uint64                     `json:"DiskTotal"`
	DiskFree                  uint64                     `json:"DiskFree"`
	DiskUsed                  uint64                     `json:"DiskUsed"`
	DiskUsages                string                     `json:"DiskUsages"`
	RackStatistics            []RackStatistics           `json:"RackStatistics"`
	WaitFixReplicationCount   int64                      `json:"WaitFixReplicationCount"`
	WaitFixReplicationVolumes []WaitFixReplicationVolume `json:"WaitFixReplicationVolumes"`
}

type WaitFixReplicationVolume struct {
	VolumeId uint32
	Urls     []string
}
>>>>>>> 18e72193

type RackStatistics struct {
	DcName                   string `json:"DcName"`
	Name                     string `json:"Name"`
	VolumeNode               int64  `json:"VolumeNode"`
	VolumeCount              int64  `json:"VolumeCount"`
	ActiveVolumeCount        int64  `json:"ActiveVolumeCount"`
	ErasureCodingShardsCount int64  `json:"ErasureCodingShardsCount"`
}

type VolumeLayoutCollection struct {
	Collection   string
	VolumeLayout *VolumeLayout
}

func (t *Topology) ToInfo() (info TopologyInfo) {
	info.Max = t.diskUsages.GetMaxVolumeCount()
	info.Free = t.diskUsages.FreeSpace()
	var dcs []DataCenterInfo
	for _, c := range t.Children() {
		dc := c.(*DataCenter)
		dcs = append(dcs, dc.ToInfo())
	}

	slices.SortFunc(dcs, func(a, b DataCenterInfo) int {
		return strings.Compare(string(a.Id), string(b.Id))
	})

	info.DataCenters = dcs
	var layouts []VolumeLayoutInfo
	for _, col := range t.collectionMap.Items() {
		c := col.(*Collection)
		for _, layout := range c.storageType2VolumeLayout.Items() {
			if layout != nil {
				tmp := layout.(*VolumeLayout).ToInfo()
				tmp.Collection = c.Name
				layouts = append(layouts, tmp)
			}
		}
	}
	info.Layouts = layouts
	var statistics = Statistics{}
	racksStatistics := make([]RackStatistics, 0)
	for _, dc := range info.DataCenters {
		statistics.Dc++
		for _, rk := range dc.Racks {
			rackStatistics := RackStatistics{DcName: string(dc.Id), Name: string(rk.Id)}
			statistics.Rack++
			for _, node := range rk.DataNodes {
				statistics.VolumeNode++
				statistics.VolumeCount += node.Volumes
				statistics.ErasureCodingShardsCount += node.EcShards
				rackStatistics.VolumeNode++
				rackStatistics.VolumeCount += node.Volumes
				rackStatistics.ErasureCodingShardsCount += node.EcShards
			}
			racksStatistics = append(racksStatistics, rackStatistics)
		}
	}
	volumeFree := uint64(0)
<<<<<<< HEAD
=======
	waitFixReplicationVolumes := make([]WaitFixReplicationVolume, 0)
>>>>>>> 18e72193
	for _, vlc := range t.ListVolumeLayoutCollections() {
		vl := vlc.VolumeLayout
		writable, crowded := vl.GetWritableVolumeCount()

		if writable > 0 {
			stats := vl.Stats()
			volumeFree += stats.TotalSize - stats.UsedSize
		}

<<<<<<< HEAD
=======
		for vid, location := range vl.vid2location {
			if vl.rp.GetCopyCount() > len(location.list) {
				urls := make([]string, 0)
				for _, dn := range location.list {
					urls = append(urls, dn.Url())
				}
				volume := WaitFixReplicationVolume{VolumeId: uint32(vid), Urls: urls}
				waitFixReplicationVolumes = append(waitFixReplicationVolumes, volume)
			}
		}

>>>>>>> 18e72193
		statistics.WriteableVolumeCount += int64(writable)
		statistics.CrowdedVolumeCount += int64(crowded)
	}

<<<<<<< HEAD
=======
	statistics.WaitFixReplicationCount = int64(len(waitFixReplicationVolumes))
	statistics.WaitFixReplicationVolumes = waitFixReplicationVolumes

>>>>>>> 18e72193
	statistics.DiskTotal = uint64(info.Max) * t.volumeSizeLimit
	statistics.DiskFree = uint64(info.Free)*t.volumeSizeLimit + volumeFree
	statistics.DiskUsed = statistics.DiskTotal - statistics.DiskFree
	result := float64(statistics.DiskUsed) / float64(statistics.DiskTotal) * float64(100)
	statistics.DiskUsages = fmt.Sprintf("%.2f", result)
	statistics.RackStatistics = racksStatistics
	info.Statistics = statistics
	return
}

func (t *Topology) ListVolumeLayoutCollections() (volumeLayouts []*VolumeLayoutCollection) {
	for _, col := range t.collectionMap.Items() {
		for _, volumeLayout := range col.(*Collection).storageType2VolumeLayout.Items() {
			volumeLayouts = append(volumeLayouts,
				&VolumeLayoutCollection{col.(*Collection).Name, volumeLayout.(*VolumeLayout)},
			)
		}
	}
	return volumeLayouts
}

func (t *Topology) ToVolumeMap() interface{} {
	m := make(map[string]interface{})
	m["Max"] = t.diskUsages.GetMaxVolumeCount()
	m["Free"] = t.diskUsages.FreeSpace()
	dcs := make(map[NodeId]interface{})
	for _, c := range t.Children() {
		dc := c.(*DataCenter)
		racks := make(map[NodeId]interface{})
		for _, r := range dc.Children() {
			rack := r.(*Rack)
			dataNodes := make(map[NodeId]interface{})
			for _, d := range rack.Children() {
				dn := d.(*DataNode)
				var volumes []interface{}
				for _, v := range dn.GetVolumes() {
					volumes = append(volumes, v)
				}
				dataNodes[d.Id()] = volumes
			}
			racks[r.Id()] = dataNodes
		}
		dcs[dc.Id()] = racks
	}
	m["DataCenters"] = dcs
	return m
}

func (t *Topology) ToVolumeLocations() (volumeLocations []*master_pb.VolumeLocation) {
	for _, c := range t.Children() {
		dc := c.(*DataCenter)
		for _, r := range dc.Children() {
			rack := r.(*Rack)
			for _, d := range rack.Children() {
				dn := d.(*DataNode)
				volumeLocation := &master_pb.VolumeLocation{
					Url:        dn.Url(),
					PublicUrl:  dn.PublicUrl,
					DataCenter: dn.GetDataCenterId(),
					GrpcPort:   uint32(dn.GrpcPort),
				}
				for _, v := range dn.GetVolumes() {
					volumeLocation.NewVids = append(volumeLocation.NewVids, uint32(v.Id))
				}
				for _, s := range dn.GetEcShards() {
					volumeLocation.NewVids = append(volumeLocation.NewVids, uint32(s.VolumeId))
				}
				volumeLocations = append(volumeLocations, volumeLocation)
			}
		}
	}
	return
}

func (t *Topology) ToTopologyInfo() *master_pb.TopologyInfo {
	m := &master_pb.TopologyInfo{
		Id:        string(t.Id()),
		DiskInfos: t.diskUsages.ToDiskInfo(),
	}
	for _, c := range t.Children() {
		dc := c.(*DataCenter)
		m.DataCenterInfos = append(m.DataCenterInfos, dc.ToDataCenterInfo())
	}
	return m
}<|MERGE_RESOLUTION|>--- conflicted
+++ resolved
@@ -16,26 +16,6 @@
 }
 
 type Statistics struct {
-<<<<<<< HEAD
-	Dc                       int64            `json:"Dc"`
-	Rack                     int64            `json:"Rack"`
-	VolumeNode               int64            `json:"VolumeNode"`
-	VolumeCount              int64            `json:"VolumeCount"`
-	WriteableVolumeCount     int64            `json:"WriteableVolumeCount"`
-	CrowdedVolumeCount       int64            `json:"CrowdedVolumeCount"`
-	ErasureCodingShardsCount int64            `json:"ErasureCodingShardsCount"`
-	DiskTotal                uint64           `json:"DiskTotal"`
-	DiskFree                 uint64           `json:"DiskFree"`
-	DiskUsed                 uint64           `json:"DiskUsed"`
-	DiskUsages               string           `json:"DiskUsages"`
-	RackStatistics           []RackStatistics `json:"RackStatistics"`
-}
-
-//type DataCenterStatistics struct {
-//	Name           string           `json:"Name"`
-//	RackStatistics []RackStatistics `json:"RackStatistics"`
-//}
-=======
 	Dc                        int64                      `json:"Dc"`
 	Rack                      int64                      `json:"Rack"`
 	VolumeNode                int64                      `json:"VolumeNode"`
@@ -56,7 +36,6 @@
 	VolumeId uint32
 	Urls     []string
 }
->>>>>>> 18e72193
 
 type RackStatistics struct {
 	DcName                   string `json:"DcName"`
@@ -117,10 +96,7 @@
 		}
 	}
 	volumeFree := uint64(0)
-<<<<<<< HEAD
-=======
 	waitFixReplicationVolumes := make([]WaitFixReplicationVolume, 0)
->>>>>>> 18e72193
 	for _, vlc := range t.ListVolumeLayoutCollections() {
 		vl := vlc.VolumeLayout
 		writable, crowded := vl.GetWritableVolumeCount()
@@ -130,8 +106,6 @@
 			volumeFree += stats.TotalSize - stats.UsedSize
 		}
 
-<<<<<<< HEAD
-=======
 		for vid, location := range vl.vid2location {
 			if vl.rp.GetCopyCount() > len(location.list) {
 				urls := make([]string, 0)
@@ -143,17 +117,13 @@
 			}
 		}
 
->>>>>>> 18e72193
 		statistics.WriteableVolumeCount += int64(writable)
 		statistics.CrowdedVolumeCount += int64(crowded)
 	}
 
-<<<<<<< HEAD
-=======
 	statistics.WaitFixReplicationCount = int64(len(waitFixReplicationVolumes))
 	statistics.WaitFixReplicationVolumes = waitFixReplicationVolumes
 
->>>>>>> 18e72193
 	statistics.DiskTotal = uint64(info.Max) * t.volumeSizeLimit
 	statistics.DiskFree = uint64(info.Free)*t.volumeSizeLimit + volumeFree
 	statistics.DiskUsed = statistics.DiskTotal - statistics.DiskFree
